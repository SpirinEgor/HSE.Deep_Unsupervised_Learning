--- conflicted
+++ resolved
@@ -1,9 +1,5 @@
 .DS_Store
 .idea/
-<<<<<<< HEAD
-**/data/*
-=======
 **/__pycache__/
 **/data/
->>>>>>> cd0af29a
 results/