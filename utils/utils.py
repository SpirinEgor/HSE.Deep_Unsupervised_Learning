--- conflicted
+++ resolved
@@ -5,11 +5,8 @@
 import matplotlib.pyplot as plt
 import numpy as np
 import torch
-<<<<<<< HEAD
-=======
 from torchvision import transforms
 from torchvision.datasets import MNIST, CIFAR10
->>>>>>> 02d32302
 from torchvision.utils import make_grid
 
 
@@ -112,12 +109,8 @@
 
 
 def quantize(images, n_bits):
-<<<<<<< HEAD
     images = np.floor(images / 256.0 * 2 ** n_bits)
     return images.astype("uint8")
-=======
-    images = np.floor(images / 256. * 2 ** n_bits)
-    return images.astype('uint8')
 
 
 def load_data(dataset='MNIST'):
@@ -165,5 +158,4 @@
     plt.legend()
     plt.title(title)
     plt.xlabel('Iteration')
-    plt.ylabel(title)
->>>>>>> 02d32302
+    plt.ylabel(title)